"""
Configuration file for the Sphinx documentation builder.

isort:skip_file
"""
# flake8: NOQA: E402

# -- stdlib imports ------------------------------------------------------------
import os
import sys
import datetime
from pkg_resources import get_distribution, DistributionNotFound

# -- Check for dependencies ----------------------------------------------------

doc_requires = get_distribution("sunpy").requires(extras=("docs",))
missing_requirements = []
for requirement in doc_requires:
    try:
        get_distribution(requirement)
    except Exception as e:
        missing_requirements.append(requirement.name)
if missing_requirements:
    print(
        f"The {' '.join(missing_requirements)} package(s) could not be found and "
        "is needed to build the documentation, please install the 'docs' requirements."
    )
    sys.exit(1)

# -- Read the Docs Specific Configuration --------------------------------------

# This needs to be done before sunpy is imported
on_rtd = os.environ.get('READTHEDOCS', None) == 'True'
if on_rtd:
    os.environ['SUNPY_CONFIGDIR'] = '/home/docs/'
    os.environ['HOME'] = '/home/docs/'
    os.environ['LANG'] = 'C'
    os.environ['LC_ALL'] = 'C'

# -- Non stdlib imports --------------------------------------------------------

import ruamel.yaml as yaml  # NOQA
from sphinx_gallery.sorting import ExplicitOrder  # NOQA
from sphinx_gallery.sorting import ExampleTitleSortKey  # NOQA

import sunpy  # NOQA
from sunpy import __version__  # NOQA

# -- Project information -------------------------------------------------------

project = 'SunPy'
author = 'The SunPy Community'
copyright = '{}, {}'.format(datetime.datetime.now().year, author)

# The full version, including alpha/beta/rc tags
release = __version__
is_development = '.dev' in __version__

# -- SunPy Sample Data and Config ----------------------------------------------

# We set the logger to debug so that we can see any sample data download errors
# in the CI, especially RTD.
ori_level = sunpy.log.level
sunpy.log.setLevel("DEBUG")
import sunpy.data.sample  # NOQA
sunpy.log.setLevel(ori_level)

# For the linkcheck
linkcheck_ignore = [r"https://doi.org/\d+",
                    r"https://element.io/\d+",
                    r"https://github.com/\d+",
                    r"https://docs.sunpy.org/\d+"]
linkcheck_anchors = False

# This is added to the end of RST files - a good place to put substitutions to
# be used globally.
rst_epilog = """
.. SunPy
.. _SunPy: https://sunpy.org
.. _`SunPy mailing list`: https://groups.google.com/group/sunpy
.. _`SunPy dev mailing list`: https://groups.google.com/group/sunpy-dev
"""

# -- General configuration -----------------------------------------------------

# Suppress warnings about overriding directives as we overload some of the
# doctest extensions.
suppress_warnings = ['app.add_directive', ]

# Add any Sphinx extension module names here, as strings. They can be
# extensions coming with Sphinx (named 'sphinx.ext.*') or your custom
# ones.
extensions = [
    'matplotlib.sphinxext.plot_directive',
    'sphinx_automodapi.automodapi',
    'sphinx_automodapi.smart_resolver',
    'sphinx_gallery.gen_gallery',
    'sphinx.ext.autodoc',
    'sphinx.ext.coverage',
    'sphinx.ext.doctest',
    'sphinx.ext.inheritance_diagram',
    'sphinx.ext.intersphinx',
    'sphinx.ext.mathjax',
    'sphinx.ext.napoleon',
    'sphinx.ext.todo',
    'sphinx.ext.viewcode',
    'sunpy.util.sphinx.changelog',
    'sunpy.util.sphinx.doctest',
    'sunpy.util.sphinx.generate',
]

# Add any paths that contain templates here, relative to this directory.
# templates_path = ['_templates']

# List of patterns, relative to source directory, that match files and
# directories to ignore when looking for source files.
# This pattern also affects html_static_path and html_extra_path.
exclude_patterns = ['_build', 'Thumbs.db', '.DS_Store']

# The suffix(es) of source filenames.
# You can specify multiple suffix as a list of string:
source_suffix = '.rst'

# The master toctree document.
master_doc = 'index'

# The reST default role (used for this markup: `text`) to use for all
# documents. Set to the "smart" one.
default_role = 'obj'

# Disable having a separate return type row
napoleon_use_rtype = False

# Disable google style docstrings
napoleon_google_docstring = False

# -- Options for intersphinx extension -----------------------------------------

# Example configuration for intersphinx: refer to the Python standard library.
intersphinx_mapping = {
<<<<<<< HEAD
    "python": (
        "https://docs.python.org/3/",
        (None, "http://www.astropy.org/astropy-data/intersphinx/python3.inv"),
    ),
    "numpy": (
        "https://numpy.org/doc/stable/",
        (None, "http://www.astropy.org/astropy-data/intersphinx/numpy.inv"),
    ),
    "scipy": (
        "https://docs.scipy.org/doc/scipy/reference/",
        (None, "http://www.astropy.org/astropy-data/intersphinx/scipy.inv"),
    ),
    "matplotlib": (
        "https://matplotlib.org/",
        (None, "http://www.astropy.org/astropy-data/intersphinx/matplotlib.inv"),
    ),
    "astropy": ("https://docs.astropy.org/en/stable/", None),
    "sqlalchemy": ("https://docs.sqlalchemy.org/en/latest/", None),
    "pandas": ("https://pandas.pydata.org/pandas-docs/stable/", None),
    "skimage": ("https://scikit-image.org/docs/stable/", None),
    "drms": ("https://docs.sunpy.org/projects/drms/en/stable/", None),
    "parfive": ("https://parfive.readthedocs.io/en/latest/", None),
    "reproject": ("https://reproject.readthedocs.io/en/stable/", None),
=======
    'python': ('https://docs.python.org/3/',
               (None, 'http://www.astropy.org/astropy-data/intersphinx/python3.inv')),
    'numpy': ('https://numpy.org/doc/stable/',
              (None, 'http://www.astropy.org/astropy-data/intersphinx/numpy.inv')),
    'scipy': ('https://docs.scipy.org/doc/scipy/reference/',
              (None, 'http://www.astropy.org/astropy-data/intersphinx/scipy.inv')),
    'matplotlib': ('https://matplotlib.org/',
                   (None, 'http://www.astropy.org/astropy-data/intersphinx/matplotlib.inv')),
    'astropy': ('https://docs.astropy.org/en/stable/', None),
    'sqlalchemy': ('https://docs.sqlalchemy.org/en/latest/', None),
    'pandas': ('https://pandas.pydata.org/pandas-docs/stable/', None),
    'skimage': ('https://scikit-image.org/docs/stable/', None),
    'drms': ('https://docs.sunpy.org/projects/drms/en/stable/', None),
    'parfive': ('https://parfive.readthedocs.io/en/latest/', None),
    'reproject': ('https://reproject.readthedocs.io/en/stable/', None),
    'aiapy': ('https://aiapy.readthedocs.io/en/stable/', None),
>>>>>>> 42efd234
}

# -- Options for HTML output ---------------------------------------------------

# The theme to use for HTML and HTML Help pages.  See the documentation for
# a list of builtin themes.

from sunpy_sphinx_theme.conf import *  # NOQA

# Add any paths that contain custom static files (such as style sheets) here,
# relative to this directory. They are copied after the builtin static files,
# so a file named "default.css" will overwrite the builtin "default.css".
# html_static_path = ['_static']

# Render inheritance diagrams in SVG
graphviz_output_format = "svg"

graphviz_dot_args = [
    '-Nfontsize=10',
    '-Nfontname=Helvetica Neue, Helvetica, Arial, sans-serif',
    '-Efontsize=10',
    '-Efontname=Helvetica Neue, Helvetica, Arial, sans-serif',
    '-Gfontsize=10',
    '-Gfontname=Helvetica Neue, Helvetica, Arial, sans-serif'
]

# -- Sphinx Gallery ------------------------------------------------------------

sphinx_gallery_conf = {
    'backreferences_dir': os.path.join('generated', 'modules'),
    'filename_pattern': '^((?!skip_).)*$',
    'examples_dirs': os.path.join('..', 'examples'),
    'subsection_order': ExplicitOrder([
        '../examples/acquiring_data',
        '../examples/map',
        '../examples/map_transformations',
        '../examples/time_series',
        '../examples/units_and_coordinates',
        '../examples/plotting',
        '../examples/differential_rotation',
        '../examples/saving_and_loading_data',
        '../examples/computer_vision_techniques',
        '../examples/developer_tools'
    ]),
    'within_subsection_order': ExampleTitleSortKey,
    'gallery_dirs': os.path.join('generated', 'gallery'),
    'default_thumb_file': os.path.join('logo', 'sunpy_icon_128x128.png'),
    'abort_on_example_error': False,
    'plot_gallery': 'True',
    'remove_config_comments': True,
    'doc_module': ('sunpy'),
}

# -- Stability Page ------------------------------------------------------------

with open('./dev_guide/sunpy_stability.yaml', 'r') as estability:
    sunpy_modules = yaml.load(estability.read(), Loader=yaml.Loader)

html_context = {
    'sunpy_modules': sunpy_modules
}


def rstjinja(app, docname, source):
    """
    Render our pages as a jinja template for fancy templating goodness.
    """
    # Make sure we're outputting HTML
    if app.builder.format != 'html':
        return
    src = source[0]
    if "Current status" in src[:20]:
        rendered = app.builder.templates.render_string(
            src, app.config.html_context
        )
        source[0] = rendered


# -- Sphinx setup --------------------------------------------------------------
def setup(app):
    # Generate the stability page
    app.connect("source-read", rstjinja)

    # The theme conf provides a fix for circle ci redirections
    fix_circleci(app)<|MERGE_RESOLUTION|>--- conflicted
+++ resolved
@@ -138,7 +138,6 @@
 
 # Example configuration for intersphinx: refer to the Python standard library.
 intersphinx_mapping = {
-<<<<<<< HEAD
     "python": (
         "https://docs.python.org/3/",
         (None, "http://www.astropy.org/astropy-data/intersphinx/python3.inv"),
@@ -162,24 +161,7 @@
     "drms": ("https://docs.sunpy.org/projects/drms/en/stable/", None),
     "parfive": ("https://parfive.readthedocs.io/en/latest/", None),
     "reproject": ("https://reproject.readthedocs.io/en/stable/", None),
-=======
-    'python': ('https://docs.python.org/3/',
-               (None, 'http://www.astropy.org/astropy-data/intersphinx/python3.inv')),
-    'numpy': ('https://numpy.org/doc/stable/',
-              (None, 'http://www.astropy.org/astropy-data/intersphinx/numpy.inv')),
-    'scipy': ('https://docs.scipy.org/doc/scipy/reference/',
-              (None, 'http://www.astropy.org/astropy-data/intersphinx/scipy.inv')),
-    'matplotlib': ('https://matplotlib.org/',
-                   (None, 'http://www.astropy.org/astropy-data/intersphinx/matplotlib.inv')),
-    'astropy': ('https://docs.astropy.org/en/stable/', None),
-    'sqlalchemy': ('https://docs.sqlalchemy.org/en/latest/', None),
-    'pandas': ('https://pandas.pydata.org/pandas-docs/stable/', None),
-    'skimage': ('https://scikit-image.org/docs/stable/', None),
-    'drms': ('https://docs.sunpy.org/projects/drms/en/stable/', None),
-    'parfive': ('https://parfive.readthedocs.io/en/latest/', None),
-    'reproject': ('https://reproject.readthedocs.io/en/stable/', None),
-    'aiapy': ('https://aiapy.readthedocs.io/en/stable/', None),
->>>>>>> 42efd234
+    "aiapy": ("https://aiapy.readthedocs.io/en/stable/", None),
 }
 
 # -- Options for HTML output ---------------------------------------------------
