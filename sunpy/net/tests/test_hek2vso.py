--- conflicted
+++ resolved
@@ -43,23 +43,6 @@
 def vso_client():
     vso.VSOClient()
 
-<<<<<<< HEAD
-def test_wave_unit_catcher():
-    """Make sure that inter-unit conversion of wavelengths is accurate"""
-    # Implementing the example test cases
-    test_wavel = [
-        hek2vso.wave_unit_catcher(2.11e-06, 'cm'), 
-        hek2vso.wave_unit_catcher(9.4e-07, 'cm'),
-        hek2vso.wave_unit_catcher(5e-08, 'mm') 
-    ]
-    test_values = [211.0 * u.AA, 94.0 * u.AA, 0.5 * u.AA]
-
-    np.allclose(test_wavel[0], test_values[0], rtol=1e-05, atol=1e-8)
-    np.allclose(test_wavel[1], test_values[1], rtol=1e-05, atol=1e-8)
-    np.allclose(test_wavel[2], test_values[2], rtol=1e-05, atol=1e-8)
-
-=======
->>>>>>> aeea1493
 @pytest.mark.online
 def test_translate_results_to_query():
     """Make sure that conversion of HEK results to VSO queries is accurate"""
@@ -92,14 +75,9 @@
     assert vso_query[2].value == hek_query[0]['obs_instrument']
     
     # Checking Wavelength
-<<<<<<< HEAD
-    assert vso_query[3].min == hek2vso.wave_unit_catcher(hek_query[0]['obs_meanwavel'], hek_query[0]['obs_wavelunit'])
-    assert vso_query[3].max == hek2vso.wave_unit_catcher(hek_query[0]['obs_meanwavel'], hek_query[0]['obs_wavelunit'])
-=======
     assert vso_query[3].min == hek_query[0]['obs_meanwavel'] * u.Unit(hek_query[0]['obs_wavelunit'])
     assert vso_query[3].max == hek_query[0]['obs_meanwavel'] * u.Unit( hek_query[0]['obs_wavelunit'])
     assert vso_query[3].unit == u.Unit('Angstrom')
->>>>>>> aeea1493
 
 class TestH2VClient:
     """Tests the H2V class"""
