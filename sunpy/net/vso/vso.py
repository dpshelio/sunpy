# -*- coding: utf-8 -*-
# Author: Florian Mayer <florian.mayer@bitsrc.org>
#
# This module was developed with funding provided by
# the ESA Summer of Code (2011).
#
#pylint: disable=W0401,C0103,R0904,W0141

from __future__ import absolute_import
from __future__ import division

"""
This module provides a wrapper around the VSO API.
"""

import re
import os
import sys
import threading

from datetime import datetime, timedelta
from functools import partial
from collections import defaultdict
from suds import client, TypeNotFound

import astropy
from astropy.table import Table, Column
import astropy.units as u

from sunpy.net import download
from sunpy.net.proxyfix import WellBehavedHttpTransport
from sunpy.util.net import get_filename, slugify
from sunpy.net.attr import and_, Attr
from sunpy.net.vso import attrs
from sunpy.net.vso.attrs import walker, TIMEFORMAT
from sunpy.util import print_table, replacement_filename, Deprecated
from sunpy.time import parse_time

from sunpy import config
TIME_FORMAT = config.get("general", "time_format")

DEFAULT_URL = 'http://docs.virtualsolar.org/WSDL/VSOi_rpc_literal.wsdl'
DEFAULT_PORT = 'nsoVSOi'
RANGE = re.compile(r'(\d+)(\s*-\s*(\d+))?(\s*([a-zA-Z]+))?')


# TODO: Name
class NoData(Exception):
    """ Risen for callbacks of VSOClient that are unable to supply
    information for the request. """
    pass


class _Str(str):
    """ Subclass of string that contains a meta attribute for the
    record_item associated with the file. """
    pass

# ----------------------------------------

<<<<<<< HEAD

class Results(object):
    """ Returned by VSOClient.get. Use .wait to wait
    for completion of download.
    """
    def __init__(self, callback, n=0, done=None):
        self.callback = callback
        self.n = self.total = n
        self.map_ = {}
        self.done = done
        self.evt = threading.Event()
        self.errors = []
        self.lock = threading.RLock()
        self.progress = None

    def submit(self, keys, value):
        """
        Submit

        Parameters
        ----------
        keys : list
            names under which to save the value
        value : object
            value to save
        """
        for key in keys:
            self.map_[key] = value
        self.poke()

    def poke(self):
        """ Signal completion of one item that was waited for. This can be
        because it was submitted, because it lead to an error or for any
        other reason. """
        with self.lock:
            self.n -= 1
            if self.progress is not None:
                self.progress.poke()
            if not self.n:
                if self.done is not None:
                    self.map_ = self.done(self.map_)
                self.callback(self.map_)
                self.evt.set()

    def require(self, keys):
        """ Require that keys be submitted before the Results object is
        finished (i.e., wait returns). Returns a callback method that can
        be used to submit the result by simply calling it with the result.

        keys : list
            name of keys under which to save the result
        """
        with self.lock:
            self.n += 1
            self.total += 1
            return partial(self.submit, keys)

    def wait(self, timeout=100, progress=True):
        """ Get the result. Blocks until done."""
        # Giving wait a timeout somehow circumvents a CPython bug that the
        # call gets ininterruptible.
        if progress:
            with self.lock:

                self.progress = ProgressBar(self.total, self.total - self.n)
                self.progress.start()
                self.progress.draw()

        while not self.evt.wait(timeout):
            pass
        if progress:
            self.progress.finish()

        return self.map_

    def add_error(self, exception):
        """ Signal a required result cannot be submitted because of an
        error. """
        self.errors.append(exception)
        self.poke()


=======
>>>>>>> 7a35f537
def _parse_waverange(string):
    min_, max_, unit = RANGE.match(string).groups()[::2]
    return {
        'wave_wavemin': min_,
        'wave_wavemax': min_ if max_ is None else max_,
        'wave_waveunit': 'Angstrom' if unit is None else unit,
    }


def _parse_date(string):
    start, end = string.split(' - ')
    return {'time_start': start.strip(), 'time_end': end.strip()}


def iter_records(response):
    for prov_item in response.provideritem:
        if not hasattr(prov_item, 'record') or not prov_item.record:
            continue
        for record_item in prov_item.record.recorditem:
            yield record_item


def iter_errors(response):
    for prov_item in response.provideritem:
        if not hasattr(prov_item, 'record') or not prov_item.record:
            yield prov_item


class QueryResponse(list):
    def __init__(self, lst, queryresult=None, table=None):
        super(QueryResponse, self).__init__(lst)
        self.queryresult = queryresult
        self.errors = []
        self.table = None

    def query(self, *query):
        """ Furtherly reduce the query response by matching it against
        another query, e.g. response.query(attrs.Instrument('aia')). """
        query = and_(*query)
        return QueryResponse(
            attrs.filter_results(query, self), self.queryresult
        )

    @classmethod
    def create(cls, queryresult):
        return cls(iter_records(queryresult), queryresult)

    def total_size(self):
        """ Total size of data in KB. May be less than the actual
        size because of inaccurate data providers. """
        # Warn about -1 values?
        return sum(record.size for record in self if record.size > 0)

    def num_records(self):
        """ Return number of records. """
        return len(self)

    def time_range(self):
        """ Return total time-range all records span across. """
        return (
            datetime.strptime(
                min(record.time.start for record in self
                  if record.time.start is not None), TIMEFORMAT),
            datetime.strptime(
                max(record.time.end for record in self
                  if record.time.end is not None), TIMEFORMAT)
        )

    @Deprecated("Use `print qr` to view the contents of the response")
    def show(self):
        """Print out human-readable summary of records retrieved"""
        print(str(self))

    def build_table(self):
        keywords = ['Start Time', 'End Time', 'Source', 'Instrument', 'Type']
        record_items = {}
        for key in keywords:
            record_items[key] = []

        def validate_time(time):
            if record.time.start is not None:
                return [datetime.strftime(parse_time(time), TIME_FORMAT)]
            else:
                return ['N/A']

        for record in self:
            record_items['Start Time'].append(validate_time(record.time.start))
            record_items['End Time'].append(validate_time(record.time.end))
            record_items['Source'].append(str(record.source))
            record_items['Instrument'].append(str(record.instrument))
            record_items['Type'].append(str(record.extent.type)
                                if record.extent.type is not None else ['N/A'])

        return Table(record_items)[keywords]

    def add_error(self, exception):
        self.errors.append(exception)

    def __str__(self):
        """Print out human-readable summary of records retrieved"""
        return str(self.build_table())

    def __repr__(self):
        """Print out human-readable summary of records retrieved"""
        return repr(self.build_table())

    def _repr_html_(self):
        return self.build_table()._repr_html_()


class DownloadFailed(Exception):
    pass

class MissingInformation(Exception):
    pass

class UnknownMethod(Exception):
    pass

class MultipleChoices(Exception):
    pass

class UnknownVersion(Exception):
    pass

class UnknownStatus(Exception):
    pass

class VSOClient(object):
    """ Main VSO Client. """
    method_order = [
        'URL-TAR_GZ', 'URL-ZIP', 'URL-TAR', 'URL-FILE', 'URL-packaged'
    ]
    def __init__(self, url=None, port=None, api=None):
        if api is None:
            if url is None:
                url = DEFAULT_URL
            if port is None:
                port = DEFAULT_PORT

            api = client.Client(url, transport = WellBehavedHttpTransport())
            api.set_options(port=port)
        self.api = api

    def make(self, atype, **kwargs):
        """ Create new SOAP object with attributes specified in kwargs.
        To assign subattributes, use foo__bar=1 to assign
        ['foo']['bar'] = 1. """
        obj = self.api.factory.create(atype)
        for k, v in kwargs.iteritems():
            split = k.split('__')
            tip = split[-1]
            rest = split[:-1]

            item = obj
            for elem in rest:
                item = item[elem]

            if isinstance(v, dict):
                # Do not throw away type information for dicts.
                for k, v in v.iteritems():
                    item[tip][k] = v
            else:
                item[tip] = v
        return obj

    def query(self, *query):
        """ Query data from the VSO with the new API. Takes a variable number
        of attributes as parameter, which are chained together using AND.

        The new query language allows complex queries to be easily formed.

        Examples
        --------
        Query all data from eit or aia between 2010-01-01T00:00 and
        2010-01-01T01:00.

        >>> client.query(
        ...    vso.Time(datetime(2010, 1, 1), datetime(2010, 1, 1, 1)),
        ...    vso.Instrument('eit') | vso.Instrument('aia')
        ... )

        Returns
        -------
        out : :py:class:`QueryResult` (enhanced list) of matched items. Return value of same type as the one of :py:meth:`VSOClient.query`.
        """
        query = and_(*query)

        responses = []
        for block in walker.create(query, self.api):
            try:
                responses.append(
                    self.api.service.Query(
                        self.make('QueryRequest', block=block)
                    )
                )
            except TypeNotFound:
                pass
            except Exception as ex:
                response = QueryResponse.create(self.merge(responses))
                response.add_error(ex)

        return QueryResponse.create(self.merge(responses))

    def merge(self, queryresponses):
        """ Merge responses into one. """
        if len(queryresponses) == 1:
            return queryresponses[0]

        fileids = set()
        providers = {}

        for queryresponse in queryresponses:
            for provideritem in queryresponse.provideritem:
                provider = provideritem.provider
                if not hasattr(provideritem, 'record'):
                    continue
                if not hasattr(provideritem.record, 'recorditem'):
                    continue
                if not provideritem.provider in providers:
                    providers[provider] = provideritem
                    fileids |= set(
                        record_item.fileid
                        for record_item in provideritem.record.recorditem
                    )
                else:
                    for record_item in provideritem.record.recorditem:
                        if record_item.fileid not in fileids:
                            fileids.add(record_item.fileid)
                            providers[provider].record.recorditem.append(
                                record_item
                            )
                            providers[provider].no_of_records_found += 1
                            providers[provider].no_of_records_returned += 1
        return self.make('QueryResponse', provideritem=providers.values())

    @staticmethod
    def mk_filename(pattern, response, sock, url, overwrite=False):
        name = get_filename(sock, url)
        if not name:
            if not isinstance(response.fileid, unicode):
                name = unicode(response.fileid, "ascii", "ignore")
            else:
                name = response.fileid

        fs_encoding = sys.getfilesystemencoding()
        if fs_encoding is None:
            fs_encoding = "ascii"
        name = slugify(name).encode(fs_encoding, "ignore")

        if not name:
            name = "file"

        fname = pattern.format(file=name, **dict(response))

        if not overwrite and os.path.exists(fname):
            fname = replacement_filename(fname)

        dir_ = os.path.abspath(os.path.dirname(fname))
        if not os.path.exists(dir_):
            os.makedirs(dir_)
        return fname

    # pylint: disable=R0914
    def query_legacy(self, tstart=None, tend=None, **kwargs):
        """
        Query data from the VSO mocking the IDL API as close as possible.
        Either tstart and tend or date_start and date_end or date have
        to be supplied.

        Parameters
        ----------
        tstart : datetime.datetime
            Start of the time-range in which records are searched.
        tend : datetime.datetime
            Start of the time-range in which records are searched.
        date : str
            (start date) - (end date)
        start_date : datetime
            the start date
        end_date : datetime
            the end date
        wave : str
            (min) - (max) (unit)
        min_wave : str
            minimum spectral range
        max_wave : str
            maximum spectral range
        unit_wave : str
            spectral range units (Angstrom, GHz, keV)
        extent : str
            VSO 'extent type' ... (FULLDISK, CORONA, LIMB, etc)
        physobj : str
            VSO 'physical observable'
        provider : str
            VSO ID for the data provider (SDAC, NSO, SHA, MSU, etc)
        source : str
            spacecraft or observatory (SOHO, YOHKOH, BBSO, etc)
            synonyms : spacecraft, observatory
        instrument : str
            instrument ID (EIT, SXI-0, SXT, etc)
            synonyms : telescope, inst
        detector : str
            detector ID (C3, EUVI, COR2, etc.)
        layout : str
            layout of the data (image, spectrum, time_series, etc.)

        level : str
            level of the data product (numeric range, see below)
        pixels : str
            number of pixels (numeric range, see below)
        resolution : str
            effective resolution (1 = full, 0.5 = 2x2 binned, etc)
            numeric range, see below.
        pscale : str
            pixel scale, in arcseconds (numeric range, see below)
        near_time : datetime
            return record closest to the time.  See below.
        sample : int
            attempt to return only one record per SAMPLE seconds.  See below.

        Numeric Ranges:

            - May be entered as a string or any numeric type for equality matching
            - May be a string of the format '(min) - (max)' for range matching
            - May be a string of the form '(operator) (number)' where operator is one of: lt gt le ge < > <= >=


        Examples
        --------
        Query all data from eit between 2010-01-01T00:00 and
        2010-01-01T01:00.

        >>> qr = client.query_legacy(
        ...     datetime(2010, 1, 1), datetime(2010, 1, 1, 1), instrument='eit')

        Returns
        -------
        out : :py:class:`QueryResult` (enhanced list) of matched items. Return value of same type as the one of :py:class:`VSOClient.query`.
        """
        sdk = lambda key: lambda value: {key: value}
        ALIASES = {
            'wave_min': sdk('wave_wavemin'),
            'wave_max': sdk('wave_wavemax'),
            'wave_type': sdk('wave_wavetype'),
            'wave_unit': sdk('wave_waveunit'),
            'min_wave': sdk('wave_wavemin'),
            'max_wave': sdk('wave_wavemax'),
            'type_wave': sdk('wave_wavetype'),
            'unit_wave': sdk('wave_waveunit'),
            'wave': _parse_waverange,
            'inst': sdk('instrument'),
            'telescope': sdk('instrument'),
            'spacecraft': sdk('source'),
            'observatory': sdk('source'),
            'start_date': sdk('time_start'),
            'end_date': sdk('time_end'),
            'start': sdk('time_start'),
            'end': sdk('time_end'),
            'near_time': sdk('time_near'),
            'date': _parse_date,
            'layout': sdk('datatype'),
        }
        if tstart is not None:
            kwargs.update({'time_start': tstart})
        if tend is not None:
            kwargs.update({'time_end': tend})

        queryreq = self.api.factory.create('QueryRequest')
        for key, value in kwargs.iteritems():
            for k, v in ALIASES.get(key, sdk(key))(value).iteritems():
                if k.startswith('time'):
                    v = parse_time(v).strftime(TIMEFORMAT)
                attr = k.split('_')
                lst = attr[-1]
                rest = attr[:-1]

                # pylint: disable=E1103
                item = queryreq.block
                for elem in rest:
                    try:
                        item = item[elem]
                    except KeyError:
                        raise ValueError("Unexpected argument {key!s}.".format(key=key))
                if lst not in item:
                    raise ValueError("Unexpected argument {key!s}.".format(key=key))
                if item[lst]:
                    raise ValueError("Got multiple values for {k!s}.".format(k=k))
                item[lst] = v
        try:
            return QueryResponse.create(self.api.service.Query(queryreq))
        except TypeNotFound:
            return QueryResponse([])

    def latest(self):
        """ Return newest record (limited to last week). """
        return self.query_legacy(
            datetime.utcnow()  - timedelta(7),
            datetime.utcnow(),
            time_near=datetime.utcnow()
        )

    def get(self, query_response, path=None, methods=('URL-FILE',), downloader=None, site=None):
        """
        Download data specified in the query_response.

        Parameters
        ----------
        query_response : sunpy.net.vso.QueryResponse
            QueryResponse containing the items to be downloaded.
        path : str
            Specify where the data is to be downloaded. Can refer to arbitrary
            fields of the QueryResponseItem (instrument, source, time, ...) via
            string formatting, moreover the file-name of the file downloaded can
            be refered to as file, e.g.
            "{source}/{instrument}/{time.start}/{file}".
        methods : {list of str}
            Methods acceptable to user.
        downloader : sunpy.net.downloader.Downloader
            Downloader used to download the data.
        site: str
            There are a number of caching mirrors for SDO and other
            instruments, some available ones are listed below.

            =============== ========================================================
            NSO             National Solar Observatory, Tucson (US)
            SAO  (aka CFA)  Smithonian Astronomical Observatory, Harvard U. (US)
            SDAC (aka GSFC) Solar Data Analysis Center, NASA/GSFC (US)
            ROB             Royal Observatory of Belgium (Belgium)
            MPS             Max Planck Institute for Solar System Research (Germany)
            UCLan           University of Central Lancashire (UK)
            IAS             Institut Aeronautique et Spatial (France)
            KIS             Kiepenheuer-Institut fur Sonnenphysik Germany)
            NMSU            New Mexico State University (US)
            =============== ========================================================

        Returns
        -------
        out : :py:class:`Results` object that supplies a list of filenames with meta attributes containing the respective QueryResponse.

        Examples
        --------
        >>> res = get(qr).wait() # doctest:+SKIP
        """
        if downloader is None:
            downloader = download.Downloader()
            downloader.init()
            res = download.Results(
                lambda _: downloader.stop(), 1,
                lambda mp: self.link(query_response, mp)
            )
        else:
            res = download.Results(
                lambda _: None, 1, lambda mp: self.link(query_response, mp)
            )
        if path is None:
            path = os.path.join(config.get('downloads', 'download_dir'),
                                '{file}')
        fileids = VSOClient.by_fileid(query_response)
        if not fileids:
            res.poke()
            return res
        # Adding the site parameter to the info
        info = {}
        if site is not None:
            info['site']=site

        self.download_all(
            self.api.service.GetData(
                self.make_getdatarequest(query_response, methods, info)
                ),
            methods, downloader, path,
            fileids, res
        )
        res.poke()
        return res

    @staticmethod
    def link(query_response, maps):
        """ Return list of paths with records associated with them in
        the meta attribute. """
        if not maps:
            return []
        ret = []

        for record_item in query_response:
            try:
                item = _Str(maps[record_item.fileid]['path'])
            except KeyError:
                continue
            # pylint: disable=W0201
            item.meta = record_item
            ret.append(item)
        return ret

    def make_getdatarequest(self, response, methods=None, info=None):
        """ Make datarequest with methods from response. """
        if methods is None:
            methods = self.method_order + ['URL']

        return self.create_getdatarequest(
            dict((k, [x.fileid for x in v])
                 for k, v in self.by_provider(response).iteritems()),
            methods, info
        )

    def create_getdatarequest(self, maps, methods, info=None):
        """ Create datarequest from maps mapping data provider to
        fileids and methods, """
        if info is None:
            info = {}

        return self.make(
            'VSOGetDataRequest',
            request__method__methodtype=methods,
            request__info=info,
            request__datacontainer__datarequestitem=[
                self.make('DataRequestItem', provider=k, fileiditem__fileid=[v])
                for k, v in maps.iteritems()
            ]
        )

    # pylint: disable=R0913,R0912
    def download_all(self, response, methods, dw, path, qr, res, info=None):
        GET_VERSION = [
            ('0.8', (5, 8)),
            ('0.7', (1, 4)),
            ('0.6', (0, 3)),
        ]
        for dresponse in response.getdataresponseitem:
            for version, (from_, to) in GET_VERSION:
                if getattr(dresponse, version, '0.6') >= version:
                    break
            else:
                res.add_error(UnknownVersion(dresponse))
                continue

            # If from_ and to are uninitialized, the else block of the loop
            # continues the outer loop and thus this code is never reached.
            # pylint: disable=W0631
            code = (
                dresponse.status[from_:to]
                if hasattr(dresponse, 'status') else '200'
            )
            if code == '200':
                for dataitem in dresponse.getdataitem.dataitem:
                    try:
                        self.download(
                            dresponse.method.methodtype[0],
                            dataitem.url,
                            dw,
                            res.require(map(str, dataitem.fileiditem.fileid)),
                            res.add_error,
                            path,
                            qr[dataitem.fileiditem.fileid[0]]
                        )
                    except NoData:
                        res.add_error(DownloadFailed(dresponse))
                        continue
                    except Exception:
                        # FIXME: Is this a good idea?
                        res.add_error(DownloadFailed(dresponse))
            elif code == '300' or code == '412' or code == '405':
                if code == '300':
                    try:
                        methods = self.multiple_choices(
                            dresponse.method.methodtype, dresponse
                        )
                    except NoData:
                        res.add_error(MultipleChoices(dresponse))
                        continue
                elif code == '412':
                    try:
                        info = self.missing_information(
                            info, dresponse.info
                        )
                    except NoData:
                        res.add_error(MissingInformation(dresponse))
                        continue
                elif code == '405':
                    try:
                        methods = self.unknown_method(dresponse)
                    except NoData:
                        res.add_error(UnknownMethod(dresponse))
                        continue

                files = []
                for dataitem in dresponse.getdataitem.dataitem:
                    files.extend(dataitem.fileiditem.fileid)

                request = self.create_getdatarequest(
                    {dresponse.provider: files}, methods, info
                )

                self.download_all(
                    self.api.service.GetData(request), methods, dw, path,
                    qr, res, info
                )
            else:
                res.add_error(UnknownStatus(dresponse))

    def download(self, method, url, dw, callback, errback, *args):
        """ Override to costumize download action. """
        if method.startswith('URL'):
            return dw.download(url, partial(self.mk_filename, *args),
                        callback, errback
            )
        raise NoData

    @staticmethod
    def by_provider(response):
        map_ = defaultdict(list)
        for record in response:
            map_[record.provider].append(record)
        return map_

    @staticmethod
    def by_fileid(response):
        return dict(
            (record.fileid, record) for record in response
        )

    # pylint: disable=W0613
    def multiple_choices(self, choices, response):
        """ Override to pick between multiple download choices. """
        for elem in self.method_order:
            if elem in choices:
                return [elem]
        raise NoData

    # pylint: disable=W0613
    def missing_information(self, info, field):
        """ Override to provide missing information. """
        raise NoData

    # pylint: disable=W0613
    def unknown_method(self, response):
        """ Override to pick a new method if the current one is unknown. """
        raise NoData

    @classmethod
    def _can_handle_query(cls,*query):
        chkattr = ['Wavelength', 'Time', 'Extent', 'Field', 'Provider', 'Source',
        'Instrument', 'Physobs', 'Pixels', 'Level', 'Resolution',
        'Detector', 'Filter', 'Sample', 'Quicklook', 'PScale']
        return all([x.__class__.__name__ in chkattr for x in query])



class InteractiveVSOClient(VSOClient):
    """ Client for use in the REPL. Prompts user for data if required. """
    def multiple_choices(self, choices, response):
        while True:
            for n, elem in enumerate(choices):
                print "({num:d}) {choice!s}".format(num=n + 1, choice=elem)
            try:
                choice = raw_input("Method number: ")
            except KeyboardInterrupt:
                raise NoData
            if not choice:
                raise NoData
            try:
                choice = int(choice) - 1
            except ValueError:
                continue
            if choice == -1:
                raise NoData
            elif choice >= 0:
                try:
                    return [choices[choice]]
                except IndexError:
                    continue

    def missing_information(self, info, field):
        choice = raw_input(field + ': ')
        if not choice:
            raise NoData
        return choice

    def search(self, *args, **kwargs):
        """ When passed an Attr object, perform new-style query;
        otherwise, perform legacy query.
        """
        if isinstance(args[0], Attr):
            return self.query(*args)
        else:
            return self.query_legacy(*args, **kwargs)

    def get(self, query_response, path=None, methods=('URL-FILE',), downloader=None):
        """The path expands ``~`` to refer to the user's home directory.
        If the given path is an already existing directory, ``{file}`` is
        appended to this path. After that, all received parameters (including
        the updated path) are passed to :meth:`VSOClient.get`.

        """
        if path is not None:
            path = os.path.abspath(os.path.expanduser(path))
            if os.path.exists(path) and os.path.isdir(path):
                path = os.path.join(path, '{file}')
        return VSOClient.get(self, query_response, path, methods, downloader)


g_client = None
def search(*args, **kwargs):
    # pylint: disable=W0603
    global g_client
    if g_client is None:
        g_client = InteractiveVSOClient()
    return g_client.search(*args, **kwargs)

search.__doc__ = InteractiveVSOClient.search.__doc__

def get(query_response, path=None, methods=('URL-FILE',), downloader=None):
    # pylint: disable=W0603
    global g_client
    if g_client is None:
        g_client = InteractiveVSOClient()
    return g_client.get(query_response, path, methods, downloader)

get.__doc__ = VSOClient.get.__doc__

if __name__ == "__main__":
    from sunpy.net import vso

    client = VSOClient()
    result = client.query(
        vso.attrs.Time((2011, 1, 1), (2011, 1, 1, 10)),
        vso.attrs.Instrument('aia')
    )
    #res = client.get(result, path="/download/path").wait()<|MERGE_RESOLUTION|>--- conflicted
+++ resolved
@@ -58,91 +58,6 @@
 
 # ----------------------------------------
 
-<<<<<<< HEAD
-
-class Results(object):
-    """ Returned by VSOClient.get. Use .wait to wait
-    for completion of download.
-    """
-    def __init__(self, callback, n=0, done=None):
-        self.callback = callback
-        self.n = self.total = n
-        self.map_ = {}
-        self.done = done
-        self.evt = threading.Event()
-        self.errors = []
-        self.lock = threading.RLock()
-        self.progress = None
-
-    def submit(self, keys, value):
-        """
-        Submit
-
-        Parameters
-        ----------
-        keys : list
-            names under which to save the value
-        value : object
-            value to save
-        """
-        for key in keys:
-            self.map_[key] = value
-        self.poke()
-
-    def poke(self):
-        """ Signal completion of one item that was waited for. This can be
-        because it was submitted, because it lead to an error or for any
-        other reason. """
-        with self.lock:
-            self.n -= 1
-            if self.progress is not None:
-                self.progress.poke()
-            if not self.n:
-                if self.done is not None:
-                    self.map_ = self.done(self.map_)
-                self.callback(self.map_)
-                self.evt.set()
-
-    def require(self, keys):
-        """ Require that keys be submitted before the Results object is
-        finished (i.e., wait returns). Returns a callback method that can
-        be used to submit the result by simply calling it with the result.
-
-        keys : list
-            name of keys under which to save the result
-        """
-        with self.lock:
-            self.n += 1
-            self.total += 1
-            return partial(self.submit, keys)
-
-    def wait(self, timeout=100, progress=True):
-        """ Get the result. Blocks until done."""
-        # Giving wait a timeout somehow circumvents a CPython bug that the
-        # call gets ininterruptible.
-        if progress:
-            with self.lock:
-
-                self.progress = ProgressBar(self.total, self.total - self.n)
-                self.progress.start()
-                self.progress.draw()
-
-        while not self.evt.wait(timeout):
-            pass
-        if progress:
-            self.progress.finish()
-
-        return self.map_
-
-    def add_error(self, exception):
-        """ Signal a required result cannot be submitted because of an
-        error. """
-        self.errors.append(exception)
-        self.poke()
-
-
-=======
->>>>>>> 7a35f537
 def _parse_waverange(string):
     min_, max_, unit = RANGE.match(string).groups()[::2]
     return {
