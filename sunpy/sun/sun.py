--- conflicted
+++ resolved
@@ -117,7 +117,6 @@
     (Meeus, 2005)
     """
     T = julian_centuries(t)
-<<<<<<< HEAD
     mean_longitude_earth = np.array([100.466457, 36000.7698278, 3.0322e-4,
                                      2.0e-8]) * u.deg
     lon_perihelium_earth = np.array([102.937348,     1.7195366, 4.5688e-4,
@@ -125,13 +124,7 @@
     polinomial_order = np.array([[1, T, T**2, T**3]])
     mean_anomaly = (mean_longitude_earth - lon_perihelium_earth) * polinomial_order
     result = mean_anomaly.sum()      
-    result = result % (360.0 * u.deg)
-    return result
-=======
-    result = 358.475830 + 35999.049750 * T - 0.0001500 * T ** 2 - 0.00000330 * T ** 3
-    result = result * u.deg
-    return Longitude(result)
->>>>>>> 994551b6
+    return Longitude(result)
 
 def carrington_rotation_number(t='now'):
     """Return the Carrington Rotation number"""
