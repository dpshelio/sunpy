"""
This package contains all of SunPy's test data.
"""
import os
import re
import glob
import fnmatch
from pathlib import Path

import numpy as np

import astropy.io.fits
from astropy.utils.data import get_pkg_data_filename

import sunpy
import sunpy.io._fits as _fits

__all__ = [
    'rootdir',
    'file_list',
    'get_test_filepath',
    'get_test_data_filenames',
    'get_dummy_map_from_header',
    'write_header_file_from_image_file',
]

rootdir = Path(os.path.dirname(sunpy.__file__)) / "data" / "test"
file_list = glob.glob(os.path.join(rootdir, '*.[!p]*'))


def get_test_filepath(filename, package="sunpy.data.test", **kwargs):
    """
    Return the full path to a test file in the ``data/test`` directory.

    Parameters
    ----------
    filename : `str`
        The name of the file inside the ``data/test`` directory.
    package : `str`, optional
        The package in which to look for the file. Defaults to "sunpy.data.test".

    Returns
    -------
    filepath : `str`
        The full path to the file.

    Notes
    -----
    This is a wrapper around `astropy.utils.data.get_pkg_data_filename` which
    sets the ``package`` kwarg to be 'sunpy.data.test`.
    """
    if isinstance(filename, Path):
        # NOTE: get_pkg_data_filename does not accept Path objects
        filename = filename.as_posix()
    return get_pkg_data_filename(filename, package=package, **kwargs)


def get_test_data_filenames():
    """
    Return a list of all test files in ``data/test`` directory.

    This ignores any ``py``, ``pyc`` and ``__*__`` files in these directories.

    Returns
    -------
    `list`
        The name of all test files in ``data/test`` directory.
    """
    get_test_data_filenames_list = []
    excludes = ['*.pyc', '*'+os.path.sep+'__*__', '*.py']
    excludes = r'|'.join([fnmatch.translate(x) for x in excludes]) or r'$.'

    for root, _, files in os.walk(rootdir):
        files = [Path(root) / f for f in files]
        files = [f for f in files if not re.match(excludes, str(f))]
        get_test_data_filenames_list.extend(files)

    return get_test_data_filenames_list


def write_image_file_from_header_file(header_file, fits_directory):
    """
    Given a header-only file ``header_file``, write a dummy FITS file
    with the same name to ``fits_directory``

    Parameters
    ----------
    header_file: `~pathlib.Path`
    fits_directory: `~pathlib.Path`

    Returns
    -------
    fits_file: `~pathlib.Path`
        Path to dummy FITS file
    """
    header = astropy.io.fits.Header.fromtextfile(header_file)
    shape = [header[f'naxis{i+1}'] for i in range(header['naxis'])]
    data = np.random.rand(*shape[::-1])
    if 'BITPIX' in header:
        data = data.astype(astropy.io.fits.BITPIX2DTYPE[header['BITPIX']])
    hdu = astropy.io.fits.PrimaryHDU(data=data, header=header, do_not_scale_image_data=True, scale_back=True)
    fits_file = os.fspath(fits_directory.joinpath(header_file.with_suffix('.fits').name))
    hdu.writeto(fits_file)
    return fits_file


def get_dummy_map_from_header(filename, package="sunpy.data.test"):
    """
    Generate a dummy `~sunpy.map.Map` from header-only test data.

    The "image" will be random numbers with the correct shape
    as specified by the header.
    """
<<<<<<< HEAD
    filepath = get_test_filepath(filename, package=package)
=======
    import sunpy.map

    filepath = get_test_filepath(filename)
>>>>>>> ebab7fd7
    header = _fits.format_comments_and_history(astropy.io.fits.Header.fromtextfile(filepath))
    data = np.random.rand(header['NAXIS2'], header['NAXIS1'])
    if 'BITPIX' in header:
        data = data.astype(astropy.io.fits.BITPIX2DTYPE[header['BITPIX']])
    # NOTE: by reading straight from the data header pair, we are skipping
    # the fixes that are applied in sunpy.io._fits, e.g. the waveunit fix
    # Would it be better to write this whole map back to a temporary file and then
    # read it back in by passing in the filename instead?
    return sunpy.map.Map(data, header)


def write_header_file_from_image_file(image_path, header_path, hdu=0, **kwargs):
    """
    Convert a FITS file containing an image and a header
    to a plaintext file containing only the string representation
    of the header.

    This is to be used in the context of generating header-only test data
    files.

    Parameters
    -----------
    image_path : path-like
        Path to original image data FITS file
    header_path : path-like
        Path to header-only test data plaintext file
    hdu : `int`, optional
        HDU index of the header to write the header for

    Additional Parameters
    ---------------------
    Keyword arguments accepted by `~astropy.io.fits.Header.totextfile`

    See Also
    --------
    get_dummy_map_from_header
    """
    with astropy.io.fits.open(image_path) as hdul:
        hdul[hdu].header.totextfile(header_path, **kwargs)<|MERGE_RESOLUTION|>--- conflicted
+++ resolved
@@ -111,13 +111,9 @@
     The "image" will be random numbers with the correct shape
     as specified by the header.
     """
-<<<<<<< HEAD
-    filepath = get_test_filepath(filename, package=package)
-=======
     import sunpy.map
 
-    filepath = get_test_filepath(filename)
->>>>>>> ebab7fd7
+    filepath = get_test_filepath(filename, package=package)
     header = _fits.format_comments_and_history(astropy.io.fits.Header.fromtextfile(filepath))
     data = np.random.rand(header['NAXIS2'], header['NAXIS1'])
     if 'BITPIX' in header:
