from operator import attrgetter
from datetime import datetime
import json
from astropy import units as u

import astropy

from sunpy.net import vso
from sunpy.database import attrs as db_attrs
from sunpy.net.attr import Attr, AttrOr, AttrAnd


__all__ = ['dump_query', 'load_query']


class QueryEncoder(json.JSONEncoder):
    def default(self, o):
        if isinstance(o, datetime):
            return o.strftime("%Y-%m-%d %H:%M:%S")
        elif isinstance(o, Attr):
            if isinstance(o, (AttrAnd, AttrOr)):
                # sort by dictionary keys to be order-invariant
                values = sorted(o.attrs, key=attrgetter('__class__.__name__'))
            elif isinstance(o, vso.attrs.Wave):
<<<<<<< HEAD
                values = o.min.value, o.max.value
=======
                values = o.min.value, o.max.value, str(o.unit)
>>>>>>> aeea1493
            elif isinstance(o, vso.attrs.Time):
                values = o.start, o.end, o.near
            elif isinstance(o, (vso.attrs._VSOSimpleAttr, db_attrs.Starred)):
                values = o.value
            elif isinstance(o, db_attrs.Tag):
                values = o.tagname, o.inverted,
            elif isinstance(o, db_attrs.Path):
                values = o.value, o.inverted,
            elif isinstance(o, db_attrs.DownloadTime):
                values = o.start, o.end, o.inverted,
            elif isinstance(o, db_attrs.FitsHeaderEntry):
                values = o.key, o.value, o.inverted,
            else:
                assert False
            return {o.__class__.__name__: values}
        return json.JSONEncoder.default(self, o)


def query_decode(json_object):
    simple_attrs = [
        'Provider', 'Source', 'Instrument', 'Physobs', 'Pixels', 'Level',
        'Resolution', 'Detector', 'Filter', 'Sample', 'Quicklook', 'PScale']
    for key in simple_attrs:
        if key in json_object:
            Attr = getattr(vso.attrs, key)
            return Attr(json_object[key])
<<<<<<< HEAD
    for key in ['Quantity']:
        if key in json_object:
            Attr = getattr(astropy.units, key)
            return Attr(*json_object[key])
    for key in ['Wave', 'Time']:
        if key in json_object:
            Attr = getattr(vso.attrs, key)
            return Attr(*json_object[key])
=======
    if 'Wave' in json_object:
        Attr = getattr(vso.attrs, 'Wave')
        wavemin, wavemax, unit = json_object['Wave']
        return Attr(wavemin * u.Unit(unit), wavemax * u.Unit(unit))
    if 'Time' in json_object:
        Attr = getattr(vso.attrs, 'Time')
        return Attr(*json_object['Time'])
>>>>>>> aeea1493
    for key in ['Tag', 'Path', 'DownloadTime', 'FitsHeaderEntry']:
        if key in json_object:
            Attr = getattr(db_attrs, key)
            values, inverted = json_object[key][:-1], json_object[key][-1]
            if inverted:
                return ~Attr(*values)
            return Attr(*values)
    if 'Starred' in json_object:
        if json_object['Starred']:
            return ~db_attrs.Starred()
        return db_attrs.Starred()
    for key in ['AttrOr', 'AttrAnd']:
        if key in json_object:
            Attr = getattr(vso.attrs, key)
            return Attr(json_object[key])
    return json_object


def dump_query(query):  # pragma: no cover
    return json.dumps(query, cls=QueryEncoder)


def load_query(dump):  # pragma: no cover
    return json.loads(dump, object_hook=query_decode)<|MERGE_RESOLUTION|>--- conflicted
+++ resolved
@@ -2,8 +2,6 @@
 from datetime import datetime
 import json
 from astropy import units as u
-
-import astropy
 
 from sunpy.net import vso
 from sunpy.database import attrs as db_attrs
@@ -22,11 +20,7 @@
                 # sort by dictionary keys to be order-invariant
                 values = sorted(o.attrs, key=attrgetter('__class__.__name__'))
             elif isinstance(o, vso.attrs.Wave):
-<<<<<<< HEAD
-                values = o.min.value, o.max.value
-=======
                 values = o.min.value, o.max.value, str(o.unit)
->>>>>>> aeea1493
             elif isinstance(o, vso.attrs.Time):
                 values = o.start, o.end, o.near
             elif isinstance(o, (vso.attrs._VSOSimpleAttr, db_attrs.Starred)):
@@ -53,16 +47,6 @@
         if key in json_object:
             Attr = getattr(vso.attrs, key)
             return Attr(json_object[key])
-<<<<<<< HEAD
-    for key in ['Quantity']:
-        if key in json_object:
-            Attr = getattr(astropy.units, key)
-            return Attr(*json_object[key])
-    for key in ['Wave', 'Time']:
-        if key in json_object:
-            Attr = getattr(vso.attrs, key)
-            return Attr(*json_object[key])
-=======
     if 'Wave' in json_object:
         Attr = getattr(vso.attrs, 'Wave')
         wavemin, wavemax, unit = json_object['Wave']
@@ -70,7 +54,6 @@
     if 'Time' in json_object:
         Attr = getattr(vso.attrs, 'Time')
         return Attr(*json_object['Time'])
->>>>>>> aeea1493
     for key in ['Tag', 'Path', 'DownloadTime', 'FitsHeaderEntry']:
         if key in json_object:
             Attr = getattr(db_attrs, key)
