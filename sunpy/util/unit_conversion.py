--- conflicted
+++ resolved
@@ -4,14 +4,8 @@
 from scipy.constants import constants
 from astropy import units
 
-<<<<<<< HEAD
-__all__ = ['degrees_to_hours', 'degrees_to_arc', 'kelvin_to_keV',
-           'keV_to_kelvin', 'to_angstrom']
-
-=======
 __all__ = ['kelvin_to_keV', 'keV_to_kelvin', 'to_angstrom']
            
->>>>>>> a756863f
 def degrees_to_hours(angle):
     """Converts an angle from the degree notation to the hour, arcmin, arcsec
     notation (returned as a tuple)."""
@@ -45,4 +39,4 @@
 def keV_to_kelvin(temperature):
     """Convert from temperature expressed in keV to a temperature
     expressed in Kelvin"""
-    return temperature * (constants.e / constants.k * 1000.0)+    return temperature * (constants.e / constants.k * 1000.0) 