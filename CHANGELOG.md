Latest
------

* Add tests for RHESSI instrument 
* Sample data now downloads automatically on import if not available and
  is now pluggable so can be used by affiliated packages. Shortcut names
  have been normalized and all LIGHTCURVE shortcuts have changed to
  TIMESERIES.
* Calculation of points on an arc of a great circle connecting two points on the Sun.
* Maps from Helioviewer JPEG2000 files now have correct image scaling.
* Removed `extract_time` function from `sunpy.time` and also tests related to the function from `sunpy.time.tests`
* User can now pass a custom time format as an argument inside
  `sunpy.database.add_from_dir()` in case the `date-obs` metadata cannot
  be read automatically from the files.
* Get and set methods for composite maps now use Map plot_settings.
* Simplified map names when plotting.
* Add time format used by some SDO HMI FITS keywords
* Fix bug in `wcs.convert_data_to_pixel` where crpix[1] was used for both axes.
* Fix some leftover instances of `GenericMap.units`
* Fixed bugs in `sun` equations
* Now the `sunpy.database.tables.display_entries()` prints an astropy table.
* Additional methods added inside the `sunpy.database` class to make it easier
  to display the database contents.
* `sunpy.io.fits.read` will now return any parse-able HDUs even if some raise an error.
* `VSOClient` no longer prints a lot of XML junk if the query fails.
* Remove unused `sunpy.visualization.plotting` module
* Port the pyana wrapper to Python 3
* `Map.peek(basic_plot=True)` no longer issues warnings
* Remove the `sunpy.map.nddata_compat` module, this makes `Map.data` and
  `Map.meta` read only.
* Add a `NorthOffsetFrame` class for generating HGS-like coordinate systems with a shifted north pole.
* Remove deprecated `VSOClient.show` method.
* Deprecate `sunpy.wcs`: `sunpy.coordinates` and `sunpy.map` now provide all
  that functionality in a more robust manner.
* Added hdu index in `sunpy.database.tables.DatabaseEntry` as a column in the table.
* Removed `HelioviewerClient` from the `sunpy.net` namespace. It should now be
  imported with `from sunpy.net.helioviewer import HelioviewerClient`.
* Removed compatibility with standalone ``wcsaxes`` and instead depend on the
  version in astropy 1.3. SunPy now therefore depends on astropy>=1.3.
* Update to `TimeRange.__repr__`; now includes the qualified name and `id` of
  the object.
* A new `sunpy.visualization.imageanimator.LineAnimator` class has been added to
  animate 1D data.  This has resulted in API change for the
  `sunpy.visualization.imageanimator.ImageAnimator` class.  The updateimage
  method has been renamed to update_plot.
* Change the default representation for the Heliographic Carrington frame so
  Longitude follows the convention of going from 0-360 degrees.
* Fix Map parsing of some header values to allow valid float strings like 'nan'
  and 'inf'.
* Drop support for Python 3.4.
* SunPy now requires WCSAxes and Map.draw_grid only works with WCSAxes.
* `Helioprojective` and `HelioCentric` frames now have an `observer` attribute
  which itself is a coordinate object (`SkyCoord`) instead of `B0`, `L0` and
  `D0` to describe the position of the observer.
* `GenericMap.draw_grid` now uses `WCSAxes`, it will only work on a `WCSAxes`
  plot, this may be less performant than the previous implementation.
* `GenericMap.world_to_pixel` and `GenericMap.pixel_to_world` now accept and
  return `SkyCoord` objects only.
* `GenericMap` has a new property `observer_coordinate` which returns a
  `SkyCoord` describing the position of the observer.
* `GenericMap.submap` now takes arguments of the form `bottom_left` and
  `top_right` rather than `range_a` and `range_b`. This change enables submap to
  properly handle rotated maps and take input in the form of `SkyCoord` objects.
* When referring to physical coordinates `Pair.x` has been replaced with
  `SpatialPair.axis1`. This means values returned by `GenericMap` now
  differentiate between physical and pixel coordinates.
* Fix Map parsing of some header values to allow valid float strings like 'nan'
  and 'inf'.
* The physical radius of the Sun (length units) is now passed from Map into the
  coordinate frame so a consistent value is used when calculating distance to
  the solar surface in the `HelioprojectiveFrame` coordinate frame.
* A new `sunpy.visualization.imageanimator.ImageAnimatorWCS` class has been added to
  animate N-Dimensional data with the associated WCS object.
* Moved Docs to docs/ to follow the astropy style
* Added SunPy specific warnings under util.
<<<<<<< HEAD
* SunPy coordinate frames can now be transformed to and from Astropy coordinate frames
* The time attribute for SunPy coordinate frames has been renamed from `dateobs` to `obstime`
* Ephemeris calculations with higher accuracy are now available under `sunpy.coordinates.ephemeris`
* Add support for SunPy coordinates to specify observer as a string of a major solar-system body,
  with the default being Earth.  To make transformations using an observer specified as a string,
  `obstime` must be set.

=======
* Added VSO query result block level caching in the database module. This
  prevents redownloading of files which have already been downloaded.
  Especially helpful in case of overlapping queries.
>>>>>>> ac14af4d

0.7.0
-----
* Fixed test failures with numpy developer version.[#1808]
* Added `timeout` parameter in `sunpy.data.download_sample_data()`
* Fixed `aiaprep` to return properly sized map.
* Deprecation warnings fixed when using image coalignment.
* Sunpy is now Python 3.x compatible (3.4 and 3.5).
* Added a unit check and warnings for map metadata.
* Added IRIS SJI color maps.
* Updated `show_colormaps()` with new string filter to show a subset of color maps.
* Fixed MapCube animations by working around a bug in Astropy's ImageNormalize
* Remove ``vso.QueryResponse.num_records()`` in favour of `len(qr)`
* Add a `draw_rectangle` helper to `GenericMap` which can plot rectangles in the
  native coordinate system of the map.
* Added the ability to shift maps to correct for incorrect map location, for example.
* Bug fix for RHESSI summary light curve values.
* Mapcube solar derotation and coalignment now pass keywords to the routine used to
  shift the images, scipy.ndimage.interpolation.shift.
* Add automatic registration of ``GenericMap`` subclasses with the factory as
  long as they define an ``is_datasource_for`` method.
* Added functions ``flareclass_to_flux`` and ``flux_to_flareclass`` which convert
  between GOES flux to GOES class numbers (e.g. X12, M3.4).
* Removed old ``sunpy.util.goes_flare_class()``
* Bug fix for RHESSI summary light curve values.
* The ``MapCube.as_array`` function now returns a masked numpy array if at least
  one of the input maps in the MapCube has a mask.
* Map superpixel method now respects maps that have masks.
* Map superpixel method now accepts numpy functions as an argument, or any user-defined
  function.
* Map superpixel method no longer has the restriction that the number of original pixels
  in the x (or y) side of the superpixel exactly divides the number of original
  pixels in the x (or y) side of the original map data.
* `sunpy.physics.transforms` has been deprecated and the code moved into `sunpy.physics`.
* Add the `sunpy.coordinates` module, this adds the core physical solar coordinates frame within the astropy coordinates framework.
* Added ability of maps to draw contours on top of themselves (`draw_contours`)
* Added concatenate functionality to lightcurve base class.
* Fix Map to allow astropy.io.fits Header objects as valid input for meta arguments.
* Added an examples gallery using `sphinx-gallery`.
* API clean up to constants. Removed constant() function which is now replaced by get().
* Prevent helioviewer tests from checking access to the API endpoint when running tests offline.
* `GenericMap.units` is renamed to `GenericMap.spatial_units` to avoid confusion with `NDData.unit`.
* `GenericMap` now has a `coordinate_frame` property which returns an `astropy.coordinates` frame with all the meta data from the map populated.
* `GenericMap` now has a `_mpl_axes` method which allows it to be specified as a projection to `matplotlib` methods and will return a `WCSAxes` object with `WCS` projection.

0.6.0
-----

 * Enforced the use of Astropy Quantities through out most of SunPy.
 * Dropped Support for Python 2.6.
 * Remove old style string formatting and other 2.6 compatibility lines.
 * Added vso like querying feature to JSOC Client.
 * Refactor the JSOC client so that it follows the .query() .get() interface of VSOClient and UnifedDownloader.
 * Provide `__str__` and `__repr__` methods on vso `QueryResponse` deprecate `.show()`.
 * Downloaded files now keep file extensions rather than replacing all periods with underscores.
 * Update to TimeRange API, removed t1 and t0, start and end are now read-only attributes.
 * Added ability to download level3 data for lyra Light Curve along with corresponding tests.
 * Added support for gzipped FITS files.
 * Add STEREO HI Map subclass and color maps.
 * Map.rotate() no longer crops any image data.
 * For accuracy, default Map.rotate() transformation is set to bi-quartic.
 * `sunpy.image.transform.affine_transform` now casts integer data to float64 and sets NaN values to 0 for all transformations except scikit-image rotation with order <= 3.
 * CD matrix now updated, if present, when Map pixel size is changed.
 * Removed now-redundant method for rotating IRIS maps since the functionality exists in Map.rotate()
 * Provide `__str__` and `__repr__` methods on vso `QueryResponse` deprecate `.show()`
 * SunPy colormaps are now registered with matplotlib on import of `sunpy.cm`
 * `sunpy.cm.get_cmap` no longer defaults to 'sdoaia94'
 * Added database url config setting to be setup by default as a sqlite database in the sunpy working directory
 * Added a few tests for the sunpy.roi module
 * Added capability for figure-based tests
 * Removed now-redundant method for rotating IRIS maps since the functionality exists in Map.rotate().
 * SunPy colormaps are now registered with matplotlib on import of `sunpy.cm`.
 * `sunpy.cm.get_cmap` no longer defaults to 'sdoaia94'.
 * Added database url config setting to be setup by default as a sqlite database in the sunpy working directory.
 * Added a few tests for the sunpy.roi module.
 * Refactored mapcube co-alignment functionality.
 * Removed sample data from distribution and added ability to download sample files
 * Changed start of GOES 2 operational time range back to 1980-01-04 so data from 1980 can be read into GOESLightCurve object
 * Require JSOC request data calls have an email address attached.
 * Calculation of the solar rotation of a point on the Sun as seen from Earth, and its application to the de-rotation of mapcubes.
 * Downloaded files now keep file extensions rather than replacing all periods with underscores
 * Fixed the downloading of files with duplicate names in sunpy.database
 * Removed sample data from distribution and added ability to download sample files.
 * Added the calculation of the solar rotation of a point on the Sun as seen from Earth, and its application to the de-rotation of mapcubes.
 * Changed default for GOESLightCurve.create() so that it gets the data from the most recent existing GOES fits file.
 * Map plot functionality now uses the mask property if it is present, allowing the plotting of masked map data
 * Map Expects Quantities and returns quantities for most parameters.
 * Map now used Astropy.wcs for world <-> pixel conversions.
 * map.world_to_pixel now has a similar API to map.pixel_to_world.
 * map.shape has been replaced with map.dimensions, which is ordered
   x first.
 * map.rsun_arcseconds is now map.rsun_obs as it returns a quantity.
 * Map properties are now named tuples rather than dictionaries.
 * Improvement for Map plots, standardization and improved color tables,
   better access to plot variables through new plot_settings variable.
 * Huge improvements in Instrument Map doc strings. Now contain instrument
   descriptions as well as reference links for more info.
 * net.jsoc can query data series with time sampling by a Sample attribute implemented in vso.
 * MapCube.plot and MapCube.peek now support a user defined plot_function argument for customising the animation.
 * Added new sample data file, an AIA cutout file.
 * Moved documentation build directory to doc/build

0.5.0
-----

 * Added additional functionality to the GOES module i.e. the ability to calculate GOES temperature and emission measure from GOES fluxes.
 * changed _maps attribute in MapCube to a non-hidden type
 * Added Nobeyama Radioheliograph data support to Lightcurve object.
 * Fixed some tests on map method to support Windows
 * Added a window/split method to time range
 * Updates to spectrogram documentation
 * Added method Database.add_from_hek_query_result to HEK database
 * Added method Database.download_from_vso_query_result
 * GOES Lightcurve now makes use of a new source of GOES data, provides metadata, and data back to 1981.
 * Removed sqlalchemy as a requirement for SunPy
 * Added support for NOAA solar cycle prediction in lightcurves
 * Some basic tests for GenericLightCurve on types of expected input.
 * Fix algorithm in sunpy.sun.equation_of_center
 * Added Docstrings to LightCurve methods.
 * Added tests for classes in sunpy.map.sources. Note that some classes (TRACE, RHESSI) were left out because SunPy is not able to read their FITS files.
 * Added functions that implement image coalignment with support for MapCubes.
 * Cleaned up the sunpy namespace, removed .units, /ssw and .sphinx. Also moved .coords .physics.transforms.
 * Added contains functionality to TimeRange module
 * Added t='now' to parse_time to privide utcnow datetime.
 * Fixed time dependant functions (.sun) to default to t='now'
 * Fixed solar_semidiameter_angular_size
 * Improved line quality and performances issues with map.draw_grid()
 * Remove deprecated make_map command.

0.4.1
-----
Bug Fixes:
    * Fix map.rotate() functionality
    * Change of source for GOES data.
    * Fix EIT test data and sunpy FITS saving
    * Some documentation fixes
    * fix file paths to use os.path.join for platform independance.


0.4.0
-----
Features:

 * **Major** documentation refactor. A far reaching re-write and restructure.
 * Add a SunPy Database to store and search local data.
 * Add beta support for querying the HELIO HEC
 * Add beta HEK to VSO query translation.
 * Add the ability to download the GOES event list.
 * Add support for downloading and querying the LYTAF database.
 * Add support for ANA data.
 * Updated sun.constants to use astropy.constants objects which include units, source,
 and error instide. For more info check out http://docs.astropy.org/en/latest/constants/index.html
 * Add some beta support for IRIS data products
 * Add a new MapCubeAnimator class with interactive widgets which is returned by mapcube.peek().
 * The Glymur library is now used to read JPEG2000 files.
 * GOESLightCurve now supports all satellites.

Bug Fixes:

 * Add support for VSO queries through proxies.
 * Fix apparent Right Ascension calulations.
 * LightCurve meta data member now an OrderedDict Instance

0.3.2
-----
Bug Fixes:

 * Pass draw_limb arguments to patches.Circle
 * Pass graw_grid arguments to pyplot.plot()
 * Fix README code example
 * Fix Documentation links in potting guide
 * Update to new EVE data URL
 * Update LogicalLightcurve example in docs
 * Improved InteractiveVSOClient documentation
 * GOESLightCurve now fails politely if no data is avalible.

Known Bugs:

 * sunpy.util.unit_conversion.to_angstrom does not work if 'nm' is passed in.

0.3.1
-----

* Bug Fix: Fix a regression in CompositeMap that made contor plots fail.
* Bug Fix: Allow Map() to accept dict as metadata.
* Bug Fix: Pass arguments from Map() to io.read_file.

0.3.0
=====
Major Changes:

 * Removal of Optional PIL dependancy
 * Parse_time now looks through nested lists/tuples
 * Draw_limb and draw_grid are now implemented on MapCube and CompositeMap
 * Caculations for differential roation added
 * mapcube.plot() now runs a mpl animation with optional controls
 * A basic Region of Interest framework now exists under sunpy.roi
 * STEREO COR colour maps have been ported from solarsoft.
 * sunpy.time.timerange has a split() method that divides up a time range into n equal parts.
 * Added download progress bar
 * pyfits is depricated in favor of Astropy

spectra:

 * Plotting has been refactorted to use a consistent interface
 * spectra now no-longer inherits from numpy.ndarray instead has a .data attribute.

Map:
 * map now no-longer inherits from numpy.ndarray instead has a .data attribute.
 * make_map is deprecated in favor of Map which is a new factory class
 * sunpy.map.Map is now sunpy.map.GenericMap
 * mymap.header is now mymap.meta
 * attributes of the map class are now read only, changes have to be made through map.meta
 * new MapMeta class to replace MapHeader, MapMeta is not returned by sunpy.io
 * The groundwork for GenericMap inherting from astropy.NDData has been done, there is now a NDDataStandin class to provide basic functionality.

io:
 * top level file_tools improved to be more flexible and support multiple HDUs
 * all functions in sunpy.io now assume mutliple HDUs, even JP2 ones.
 * there is now a way to override the automatic filetype detection
 * Automatic fits file detection improved
 * extract_waveunit added to io.fits for detection of common ways of storing wavelength unit in fits files.


Bug fixes or under the hood changes:

 * A major re-work of all interal imports has resulted in a much cleaner namespace, i.e. sunpy.util.util is no longer used to import util.
 * Some SOHO and STEREO files were not reading properly due to a date_obs parameter.
 * Sunpy will now read JP2 files without a comment parameter.
 * Memory leak in Crotate patched
 * Callisto: Max gap between files removed

0.2.0
=====
Below are the main features that have been added for this release:

* Completely re-written plotting routines for most of the core datatypes.
* JPEG 2000 support as an input file type.
* Improved documentation for much of the code base, including re-written installation instructions.
* New lightcurve object
    * LYRA support
    * GOES/XRS support
    * SDO/EVE support
* New Spectrum and Spectrogram object (in development)
    * Spectrogram plotting routines
    * Callisto spectrum type and support
    * STEREO/SWAVES support
* Map Object
    * Added support for LASCO, Yohkoh/XRT maps
    * A new CompositeMap object for overlaying maps
    * Resample method
    * Superpixel method
    * The addition of the rotate() method for 2D maps.<|MERGE_RESOLUTION|>--- conflicted
+++ resolved
@@ -73,19 +73,16 @@
   animate N-Dimensional data with the associated WCS object.
 * Moved Docs to docs/ to follow the astropy style
 * Added SunPy specific warnings under util.
-<<<<<<< HEAD
 * SunPy coordinate frames can now be transformed to and from Astropy coordinate frames
 * The time attribute for SunPy coordinate frames has been renamed from `dateobs` to `obstime`
 * Ephemeris calculations with higher accuracy are now available under `sunpy.coordinates.ephemeris`
 * Add support for SunPy coordinates to specify observer as a string of a major solar-system body,
   with the default being Earth.  To make transformations using an observer specified as a string,
   `obstime` must be set.
-
-=======
 * Added VSO query result block level caching in the database module. This
   prevents redownloading of files which have already been downloaded.
   Especially helpful in case of overlapping queries.
->>>>>>> ac14af4d
+
 
 0.7.0
 -----
